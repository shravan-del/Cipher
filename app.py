import os
<<<<<<< HEAD
import time
=======
>>>>>>> 79cf784e
import datetime
import time
import joblib
import numpy as np
import pandas as pd
import torch
import streamlit as st
import matplotlib.pyplot as plt
from scipy.interpolate import make_interp_spline
from torch import nn
from fastapi import FastAPI
from starlette.responses import Response
import io

<<<<<<< HEAD
# Load vectorizer and classifier
=======
# Initialize FastAPI
app = FastAPI()

# Load pre-trained vectorizer and classifier
>>>>>>> 79cf784e
autovectorizer = joblib.load('AutoVectorizer.pkl')
autoclassifier = joblib.load('AutoClassifier.pkl')
sentiment_model = joblib.load('sentiment_forecast_model.pkl')

<<<<<<< HEAD
# Fix PyTorch Model Loading
=======
# Load the saved model checkpoint and extract vocab size
checkpoint = torch.load("score_predictor.pth", map_location=torch.device('cpu'))
vocab_size = checkpoint["embedding.weight"].shape[0]  # Extract vocab size from model

# Define ScorePredictor with the correct parameters
>>>>>>> 79cf784e
class ScorePredictor(nn.Module):
    def __init__(self, embedding_dim=128, hidden_dim=256, output_dim=1):
        super(ScorePredictor, self).__init__()
        self.embedding = nn.Linear(embedding_dim, hidden_dim)  # Fix incorrect embedding layer
        self.lstm = nn.LSTM(hidden_dim, hidden_dim, batch_first=True)
        self.fc = nn.Linear(hidden_dim, output_dim)
        self.sigmoid = nn.Sigmoid()

<<<<<<< HEAD
    def forward(self, input_tensor):
        embedded = self.embedding(input_tensor)
=======
    def forward(self, input_ids, attention_mask=None):
        embedded = self.embedding(input_ids)
>>>>>>> 79cf784e
        lstm_out, _ = self.lstm(embedded)
        final_hidden_state = lstm_out[:, -1, :]
        output = self.fc(final_hidden_state)
        return self.sigmoid(output)

<<<<<<< HEAD
# Load PyTorch Model
score_model = ScorePredictor()
score_model.load_state_dict(torch.load("score_predictor.pth", map_location=torch.device('cpu')))
score_model.eval()

# Simulated Data for Sentiment Forecast (Replace this with actual processing)
np.random.seed(42)
prediction = np.random.uniform(0.3, 0.7, 7)  # Simulated 7-day sentiment scores

# Plot Sentiment Forecast
days = [datetime.date.today() + datetime.timedelta(days=i) for i in range(7)]
days_str = [day.strftime('%a %m/%d') for day in days]
xnew = np.linspace(0, 6, 300)
spline = make_interp_spline(np.arange(7), prediction, k=3)
pred_smooth = spline(xnew)

fig, ax = plt.subplots(figsize=(10, 5))
ax.fill_between(xnew, pred_smooth, color='#244B48', alpha=0.4)
ax.plot(xnew, pred_smooth, color='#244B48', lw=3, label='Forecast')
ax.scatter(np.arange(7), prediction, color='#244B48', s=100, zorder=5)
ax.set_title("7-Day Political Sentiment Forecast", fontsize=16, fontweight='bold')
ax.set_xlabel("Day", fontsize=12)
ax.set_ylabel("Negative Sentiment (0-1)", fontsize=12)
ax.set_xticks(np.arange(7))
ax.set_xticklabels(days_str, fontsize=10)
ax.legend(fontsize=10, loc='upper right')
plt.tight_layout()

# Display only the Graph
st.pyplot(fig)
=======
# Load the model with the correct vocab size
score_model = ScorePredictor(vocab_size=vocab_size)
score_model.load_state_dict(checkpoint)
score_model.eval()

# Set up Reddit API
reddit = praw.Reddit(
    client_id=os.getenv("REDDIT_CLIENT_ID"),
    client_secret=os.getenv("REDDIT_CLIENT_SECRET"),
    user_agent='MyAPI/0.0.1',
    check_for_async=False
)

subreddits = ['florida', 'kratom', 'ohio', 'libertarian', 'walkaway', 'truechristian', 'jordanpeterson']
start_date = datetime.datetime.utcnow() - datetime.timedelta(days=14)

def fetch_all_recent_posts(subreddit_name, start_time, limit=100):
    subreddit = reddit.subreddit(subreddit_name)
    posts = []
    try:
        for post in subreddit.new(limit=limit):
            post_time = datetime.datetime.utcfromtimestamp(post.created_utc)
            if post_time >= start_time:
                posts.append({
                    "subreddit": subreddit_name,
                    "timestamp": post.created_utc,
                    "date": post_time.strftime('%Y-%m-%d %H:%M:%S'),
                    "post_text": post.title
                })
    except Exception as e:
        print(f"Error fetching posts from r/{subreddit_name}: {e}")
    return posts

def predict_score(text):
    if not text:
        return 0.0
    tokenized_input = torch.randint(0, vocab_size, (1, 20))  # Simulating tokenized input
    with torch.no_grad():
        score = score_model(tokenized_input, None)[0].item()
    return score

# Fetch Reddit data
all_posts = []
for sub in subreddits:
    all_posts.extend(fetch_all_recent_posts(sub, start_date, limit=100))
    time.sleep(1)

filtered_posts = [post for post in all_posts if autoclassifier.predict(autovectorizer.transform([post['post_text']]))[0] == 1]

df = pd.DataFrame(filtered_posts)

@app.get("/graph.png")
def generate_graph():
    if df.empty:
        return Response(content="No data available.", media_type="text/plain")

    df['date'] = pd.to_datetime(df['date'])
    df['date_only'] = df['date'].dt.date
    df = df.sort_values(by=['date_only'])
    df['sentiment_score'] = df['post_text'].apply(predict_score)
    
    last_14_dates = sorted(df['date_only'].unique(), reverse=True)[:14]
    daily_sentiment = df[df['date_only'].isin(last_14_dates)].groupby('date_only')['sentiment_score'].mean()
    
    if len(daily_sentiment) < 14:
        padding = [daily_sentiment.mean()] * (14 - len(daily_sentiment))
        daily_sentiment = np.concatenate([daily_sentiment.values, padding])
        daily_sentiment = pd.Series(daily_sentiment)
    
    prediction = sentiment_model.predict(daily_sentiment.values.reshape(1, -1))[0]

    # Plot graph
    days = [datetime.date.today() + datetime.timedelta(days=i) for i in range(7)]
    days_str = [day.strftime('%a %m/%d') for day in days]
    xnew = np.linspace(0, 6, 300)
    spline = make_interp_spline(np.arange(7), prediction, k=3)
    pred_smooth = spline(xnew)

    fig, ax = plt.subplots(figsize=(10, 6))
    ax.fill_between(xnew, pred_smooth, color='#244B48', alpha=0.4)
    ax.plot(xnew, pred_smooth, color='#244B48', lw=3, label='Forecast')
    ax.scatter(np.arange(7), prediction, color='#244B48', s=100, zorder=5)
    ax.set_title("7-Day Sentiment Forecast", fontsize=18, fontweight='bold')
    ax.set_xlabel("Day", fontsize=12)
    ax.set_ylabel("Negative Sentiment", fontsize=12)
    ax.set_xticks(np.arange(7))
    ax.set_xticklabels(days_str, fontsize=10)
    ax.legend(fontsize=10, loc='upper right')
    plt.tight_layout()

    img = io.BytesIO()
    plt.savefig(img, format='png')
    img.seek(0)
    return Response(content=img.getvalue(), media_type="image/png")
>>>>>>> 79cf784e
<|MERGE_RESOLUTION|>--- conflicted
+++ resolved
@@ -1,8 +1,6 @@
 import os
-<<<<<<< HEAD
+import re
 import time
-=======
->>>>>>> 79cf784e
 import datetime
 import time
 import joblib
@@ -17,27 +15,15 @@
 from starlette.responses import Response
 import io
 
-<<<<<<< HEAD
-# Load vectorizer and classifier
-=======
-# Initialize FastAPI
-app = FastAPI()
 
-# Load pre-trained vectorizer and classifier
->>>>>>> 79cf784e
+
 autovectorizer = joblib.load('AutoVectorizer.pkl')
 autoclassifier = joblib.load('AutoClassifier.pkl')
 sentiment_model = joblib.load('sentiment_forecast_model.pkl')
 
-<<<<<<< HEAD
-# Fix PyTorch Model Loading
-=======
-# Load the saved model checkpoint and extract vocab size
-checkpoint = torch.load("score_predictor.pth", map_location=torch.device('cpu'))
-vocab_size = checkpoint["embedding.weight"].shape[0]  # Extract vocab size from model
+MODEL = "cardiffnlp/xlm-twitter-politics-sentiment"
+tokenizer = AutoTokenizer.from_pretrained(MODEL)
 
-# Define ScorePredictor with the correct parameters
->>>>>>> 79cf784e
 class ScorePredictor(nn.Module):
     def __init__(self, embedding_dim=128, hidden_dim=256, output_dim=1):
         super(ScorePredictor, self).__init__()
@@ -46,64 +32,28 @@
         self.fc = nn.Linear(hidden_dim, output_dim)
         self.sigmoid = nn.Sigmoid()
 
-<<<<<<< HEAD
-    def forward(self, input_tensor):
-        embedded = self.embedding(input_tensor)
-=======
-    def forward(self, input_ids, attention_mask=None):
+    def forward(self, input_ids, attention_mask):
         embedded = self.embedding(input_ids)
->>>>>>> 79cf784e
         lstm_out, _ = self.lstm(embedded)
         final_hidden_state = lstm_out[:, -1, :]
         output = self.fc(final_hidden_state)
         return self.sigmoid(output)
 
-<<<<<<< HEAD
-# Load PyTorch Model
-score_model = ScorePredictor()
+score_model = ScorePredictor(tokenizer.vocab_size)
 score_model.load_state_dict(torch.load("score_predictor.pth", map_location=torch.device('cpu')))
 score_model.eval()
 
-# Simulated Data for Sentiment Forecast (Replace this with actual processing)
-np.random.seed(42)
-prediction = np.random.uniform(0.3, 0.7, 7)  # Simulated 7-day sentiment scores
-
-# Plot Sentiment Forecast
-days = [datetime.date.today() + datetime.timedelta(days=i) for i in range(7)]
-days_str = [day.strftime('%a %m/%d') for day in days]
-xnew = np.linspace(0, 6, 300)
-spline = make_interp_spline(np.arange(7), prediction, k=3)
-pred_smooth = spline(xnew)
-
-fig, ax = plt.subplots(figsize=(10, 5))
-ax.fill_between(xnew, pred_smooth, color='#244B48', alpha=0.4)
-ax.plot(xnew, pred_smooth, color='#244B48', lw=3, label='Forecast')
-ax.scatter(np.arange(7), prediction, color='#244B48', s=100, zorder=5)
-ax.set_title("7-Day Political Sentiment Forecast", fontsize=16, fontweight='bold')
-ax.set_xlabel("Day", fontsize=12)
-ax.set_ylabel("Negative Sentiment (0-1)", fontsize=12)
-ax.set_xticks(np.arange(7))
-ax.set_xticklabels(days_str, fontsize=10)
-ax.legend(fontsize=10, loc='upper right')
-plt.tight_layout()
-
-# Display only the Graph
-st.pyplot(fig)
-=======
-# Load the model with the correct vocab size
-score_model = ScorePredictor(vocab_size=vocab_size)
-score_model.load_state_dict(checkpoint)
-score_model.eval()
-
-# Set up Reddit API
 reddit = praw.Reddit(
-    client_id=os.getenv("REDDIT_CLIENT_ID"),
-    client_secret=os.getenv("REDDIT_CLIENT_SECRET"),
+    client_id=st.secrets["REDDIT_CLIENT_ID"],
+    client_secret=st.secrets["REDDIT_CLIENT_SECRET"],
     user_agent='MyAPI/0.0.1',
     check_for_async=False
 )
 
 subreddits = ['florida', 'kratom', 'ohio', 'libertarian', 'walkaway', 'truechristian', 'jordanpeterson']
+
+
+
 start_date = datetime.datetime.utcnow() - datetime.timedelta(days=14)
 
 def fetch_all_recent_posts(subreddit_name, start_time, limit=100):
@@ -120,18 +70,18 @@
                     "post_text": post.title
                 })
     except Exception as e:
-        print(f"Error fetching posts from r/{subreddit_name}: {e}")
+        st.error(f"Error fetching posts from r/{subreddit_name}: {e}")
     return posts
 
 def predict_score(text):
     if not text:
         return 0.0
-    tokenized_input = torch.randint(0, vocab_size, (1, 20))  # Simulating tokenized input
+    encoded_input = tokenizer(text.split(), return_tensors='pt', padding=True, truncation=True)
+    input_ids, attention_mask = encoded_input["input_ids"], encoded_input["attention_mask"]
     with torch.no_grad():
-        score = score_model(tokenized_input, None)[0].item()
+        score = score_model(input_ids, attention_mask)[0].item()
     return score
 
-# Fetch Reddit data
 all_posts = []
 for sub in subreddits:
     all_posts.extend(fetch_all_recent_posts(sub, start_date, limit=100))
@@ -140,12 +90,9 @@
 filtered_posts = [post for post in all_posts if autoclassifier.predict(autovectorizer.transform([post['post_text']]))[0] == 1]
 
 df = pd.DataFrame(filtered_posts)
-
-@app.get("/graph.png")
-def generate_graph():
-    if df.empty:
-        return Response(content="No data available.", media_type="text/plain")
-
+if df.empty:
+    st.warning("No data available for the selected period.")
+else:
     df['date'] = pd.to_datetime(df['date'])
     df['date_only'] = df['date'].dt.date
     df = df.sort_values(by=['date_only'])
@@ -160,28 +107,26 @@
         daily_sentiment = pd.Series(daily_sentiment)
     
     prediction = sentiment_model.predict(daily_sentiment.values.reshape(1, -1))[0]
-
-    # Plot graph
+    
+    # Plot
     days = [datetime.date.today() + datetime.timedelta(days=i) for i in range(7)]
     days_str = [day.strftime('%a %m/%d') for day in days]
     xnew = np.linspace(0, 6, 300)
     spline = make_interp_spline(np.arange(7), prediction, k=3)
     pred_smooth = spline(xnew)
-
-    fig, ax = plt.subplots(figsize=(10, 6))
+    
+    fig, ax = plt.subplots(figsize=(12, 7))
     ax.fill_between(xnew, pred_smooth, color='#244B48', alpha=0.4)
     ax.plot(xnew, pred_smooth, color='#244B48', lw=3, label='Forecast')
     ax.scatter(np.arange(7), prediction, color='#244B48', s=100, zorder=5)
-    ax.set_title("7-Day Sentiment Forecast", fontsize=18, fontweight='bold')
-    ax.set_xlabel("Day", fontsize=12)
-    ax.set_ylabel("Negative Sentiment", fontsize=12)
+    ax.set_title("7-Day Political Sentiment Forecast", fontsize=22, fontweight='bold')
+    ax.set_xlabel("Day", fontsize=16)
+    ax.set_ylabel("Negative Sentiment (0-1)", fontsize=16)
     ax.set_xticks(np.arange(7))
-    ax.set_xticklabels(days_str, fontsize=10)
-    ax.legend(fontsize=10, loc='upper right')
+    ax.set_xticklabels(days_str, fontsize=14)
+    ax.legend(fontsize=14, loc='upper right')
     plt.tight_layout()
+    
+    st.pyplot(fig)
 
-    img = io.BytesIO()
-    plt.savefig(img, format='png')
-    img.seek(0)
-    return Response(content=img.getvalue(), media_type="image/png")
->>>>>>> 79cf784e
+
